--- conflicted
+++ resolved
@@ -88,11 +88,7 @@
     input_layer = InputLayer(input_shape=(None, None, 1))
     model.add(input_layer)
     layer1 = keras.layers.convolutional.Conv2D(64, (3, 3), activation='relu', padding='same', strides=2)
-<<<<<<< HEAD
-    layer2 = colorizationResUnit(layer1, 0)
-=======
     layer2 = colorizationResUnit(layer1, 0, model)
->>>>>>> 035c1085
     model.add(layer2)
     # keras-resnet/resnet.py
     '''
